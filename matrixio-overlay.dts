/dts-v1/ ;
/plugin/ ;

/ {
	compatible = "brcm,bcm2835", "brcm,bcm2708", "brcm,bcm2709";

	fragment@0 {
		target = <&spidev0>;
		__overlay__ { status = "disabled"; };
	};

	fragment@1 {
		target = <&spi0>;
		__overlay__ {
			#address-cells = <1>;
			#size-cells = <0>;
			status = "okay"; 
			matrixio_core_0: matrixio_core@0 {
				compatible = "matrixio-core";
				spi-max-frequency = <10000000>;
				spi-cs-high = <1>;
				reg = <0>;
			};
		};
	};


	fragment@3 {
		target = <&gpio>;
		__overlay__ {
			matrixio_pins: matrixio_pins {
				brcm,pins = <5 6>;
				brcm,function = <0 0>;
			};
		};
	};


        fragment@4 {
                target-path = "/";
                __overlay__ {
                        matrixio-everloop@0 {
                                compatible = "matrixio-everloop";

                        };
                };
        };

        fragment@5 {
                target = <&matrixio_core_0>;
                __overlay__ {
                        matrixio-uart@0 {
                                compatible = "matrixio-uart";
				interrupts = <5 1>; /* low-to-high edge triggered */
				interrupt-parent = <&gpio>;
				status = "okay";
                        };
                };
        };

<<<<<<< HEAD
	fragment@6 {
		target = <&matrixio_core_0>;
		__overlay__ {
			matrixio_codec_a: matrix_codec@0 {
				compatible = "matrixio-codec";
                                interrupts = <6 0x3>; /* low-to-high edge triggered */
                                interrupt-parent = <&gpio>;
				status = "okay";
			};
		};
	};

        fragment@7 {
                target = <&sound>;
                sound_overlay:__overlay__ {
			compatible = "simple-audio-card";
			simple-audio-card,name = "matrixio-audio";
			status = "okay"; 	

			codec_dai: simple-audio-card,codec {
				sound-dai = <&matrixio_codec_a>;
			};		
		};
	};

	 __overrides__ {
		card-name = <&sound_overlay>,"matrixio-audio,name";
=======
        fragment@6 {
                target = <&matrixio_core_0>;
                __overlay__ {
                        matrixio-gpio@0 {
                                compatible = "matrixio-gpio";
                                status = "okay";
                        };
                };
        };

        fragment@7 {
                target = <&matrixio_core_0>;
                __overlay__ {
                        matrixio-pwm@0 {
                                compatible = "matrixio-pwm";
                                status = "okay";
                        };
                };
        };

        fragment@8 {
                target = <&sound>;
                __overlay__ {
                        matrixio-codec@0 {
                                compatible = "matrixio-codec";
                        };
                };
        };
	fragment@9 {
		target = <&matrixio_core_0>;
		__overlay__ {
			matrixio-env@0 {
				compatible = "matrixio-env";
				status = "okay";
			};
		};
	};
	fragment@10 {
		target = <&matrixio_core_0>;
		__overlay__ {
			matrixio-imu@0 {
				compatible = "matrixio-imu";
				status = "okay";
			};
		};
>>>>>>> b43c7005
	};
};<|MERGE_RESOLUTION|>--- conflicted
+++ resolved
@@ -25,7 +25,7 @@
 	};
 
 
-	fragment@3 {
+	fragment@2 {
 		target = <&gpio>;
 		__overlay__ {
 			matrixio_pins: matrixio_pins {
@@ -36,7 +36,7 @@
 	};
 
 
-        fragment@4 {
+        fragment@3 {
                 target-path = "/";
                 __overlay__ {
                         matrixio-everloop@0 {
@@ -46,7 +46,7 @@
                 };
         };
 
-        fragment@5 {
+        fragment@4 {
                 target = <&matrixio_core_0>;
                 __overlay__ {
                         matrixio-uart@0 {
@@ -58,8 +58,53 @@
                 };
         };
 
-<<<<<<< HEAD
-	fragment@6 {
+        fragment@5 {
+                target = <&matrixio_core_0>;
+                __overlay__ {
+                        matrixio-gpio@0 {
+                                compatible = "matrixio-gpio";
+                                status = "okay";
+                        };
+                };
+        };
+
+        fragment@6 {
+                target = <&matrixio_core_0>;
+                __overlay__ {
+                        matrixio-pwm@0 {
+                                compatible = "matrixio-pwm";
+                                status = "okay";
+                        };
+                };
+        };
+
+        fragment@7 {
+                target = <&sound>;
+                __overlay__ {
+                        matrixio-codec@0 {
+                                compatible = "matrixio-codec";
+                        };
+                };
+        };
+	fragment@8 {
+		target = <&matrixio_core_0>;
+		__overlay__ {
+			matrixio-env@0 {
+				compatible = "matrixio-env";
+				status = "okay";
+			};
+		};
+	};
+	fragment@9 {
+		target = <&matrixio_core_0>;
+		__overlay__ {
+			matrixio-imu@0 {
+				compatible = "matrixio-imu";
+				status = "okay";
+			};
+		};
+
+	fragment@10 {
 		target = <&matrixio_core_0>;
 		__overlay__ {
 			matrixio_codec_a: matrix_codec@0 {
@@ -71,7 +116,7 @@
 		};
 	};
 
-        fragment@7 {
+        fragment@11 {
                 target = <&sound>;
                 sound_overlay:__overlay__ {
 			compatible = "simple-audio-card";
@@ -86,52 +131,6 @@
 
 	 __overrides__ {
 		card-name = <&sound_overlay>,"matrixio-audio,name";
-=======
-        fragment@6 {
-                target = <&matrixio_core_0>;
-                __overlay__ {
-                        matrixio-gpio@0 {
-                                compatible = "matrixio-gpio";
-                                status = "okay";
-                        };
-                };
-        };
 
-        fragment@7 {
-                target = <&matrixio_core_0>;
-                __overlay__ {
-                        matrixio-pwm@0 {
-                                compatible = "matrixio-pwm";
-                                status = "okay";
-                        };
-                };
-        };
-
-        fragment@8 {
-                target = <&sound>;
-                __overlay__ {
-                        matrixio-codec@0 {
-                                compatible = "matrixio-codec";
-                        };
-                };
-        };
-	fragment@9 {
-		target = <&matrixio_core_0>;
-		__overlay__ {
-			matrixio-env@0 {
-				compatible = "matrixio-env";
-				status = "okay";
-			};
-		};
-	};
-	fragment@10 {
-		target = <&matrixio_core_0>;
-		__overlay__ {
-			matrixio-imu@0 {
-				compatible = "matrixio-imu";
-				status = "okay";
-			};
-		};
->>>>>>> b43c7005
 	};
 };